import { embed } from "./embedding.ts";
import elizaLogger from "./logger.ts";
import {
    IAgentRuntime,
    IMemoryManager,
    type Memory,
    type UUID,
} from "./types.ts";

export const embeddingDimension = 1536;
export const embeddingZeroVector = Array(embeddingDimension).fill(0);

const defaultMatchThreshold = 0.1;
const defaultMatchCount = 10;

/**
 * Manage memories in the database.
 */
export class MemoryManager implements IMemoryManager {
    /**
     * The AgentRuntime instance associated with this manager.
     */
    runtime: IAgentRuntime;

    /**
     * The name of the database table this manager operates on.
     */
    tableName: string;

    /**
     * Constructs a new MemoryManager instance.
     * @param opts Options for the manager.
     * @param opts.tableName The name of the table this manager will operate on.
     * @param opts.runtime The AgentRuntime instance associated with this manager.
     */
    constructor(opts: { tableName: string; runtime: IAgentRuntime }) {
        this.runtime = opts.runtime;
        this.tableName = opts.tableName;
    }

    /**
     * Adds an embedding vector to a memory object. If the memory already has an embedding, it is returned as is.
     * @param memory The memory object to add an embedding to.
     * @returns A Promise resolving to the memory object, potentially updated with an embedding vector.
     */
    /**
     * Adds an embedding vector to a memory object if one doesn't already exist.
     * The embedding is generated from the memory's text content using the runtime's
     * embedding model. If the memory has no text content, an error is thrown.
     *
     * @param memory The memory object to add an embedding to
     * @returns The memory object with an embedding vector added
     * @throws Error if the memory content is empty
     */
    async addEmbeddingToMemory(memory: Memory): Promise<Memory> {
        // Return early if embedding already exists
        if (memory.embedding) {
            return memory;
        }

<<<<<<< HEAD
        if (memory.content.text) {
            memory.embedding = await embed(this.runtime, memory.content.text);
=======
        const memoryText = memory.content.text;

        // Validate memory has text content
        if (!memoryText) {
            throw new Error(
                "Cannot generate embedding: Memory content is empty"
            );
        }

        try {
            // Generate embedding from text content
            memory.embedding = await embed(this.runtime, memoryText);
        } catch (error) {
            elizaLogger.error("Failed to generate embedding:", error);
            // Fallback to zero vector if embedding fails
            memory.embedding = embeddingZeroVector.slice();
>>>>>>> afb7cc13
        }

        return memory;
    }

    /**
     * Retrieves a list of memories by user IDs, with optional deduplication.
     * @param opts Options including user IDs, count, and uniqueness.
     * @param opts.roomId The room ID to retrieve memories for.
     * @param opts.count The number of memories to retrieve.
     * @param opts.unique Whether to retrieve unique memories only.
     * @returns A Promise resolving to an array of Memory objects.
     */
    async getMemories({
        roomId,
        count = 10,
        unique = true,
        start,
        end,
    }: {
        roomId: UUID;
        count?: number;
        unique?: boolean;
        start?: number;
        end?: number;
    }): Promise<Memory[]> {
        return await this.runtime.databaseAdapter.getMemories({
            roomId,
            count,
            unique,
            tableName: this.tableName,
            agentId: this.runtime.agentId,
            start,
            end,
        });
    }

    async getCachedEmbeddings(content: string): Promise<
        {
            embedding: number[];
            levenshtein_score: number;
        }[]
    > {
        return await this.runtime.databaseAdapter.getCachedEmbeddings({
            query_table_name: this.tableName,
            query_threshold: 2,
            query_input: content,
            query_field_name: "content",
            query_field_sub_name: "content",
            query_match_count: 10,
        });
    }

    /**
     * Searches for memories similar to a given embedding vector.
     * @param embedding The embedding vector to search with.
     * @param opts Options including match threshold, count, user IDs, and uniqueness.
     * @param opts.match_threshold The similarity threshold for matching memories.
     * @param opts.count The maximum number of memories to retrieve.
     * @param opts.roomId The room ID to retrieve memories for.
     * @param opts.unique Whether to retrieve unique memories only.
     * @returns A Promise resolving to an array of Memory objects that match the embedding.
     */
    async searchMemoriesByEmbedding(
        embedding: number[],
        opts: {
            match_threshold?: number;
            count?: number;
            roomId: UUID;
            unique?: boolean;
        }
    ): Promise<Memory[]> {
        const {
            match_threshold = defaultMatchThreshold,
            count = defaultMatchCount,
            roomId,
            unique,
        } = opts;

        const result = await this.runtime.databaseAdapter.searchMemories({
            tableName: this.tableName,
            roomId,
<<<<<<< HEAD
            agentId: this.runtime.agentId,
            embedding: embedding,
            match_threshold: match_threshold,
            match_count: count,
            unique: !!unique,
        });

        return result;
=======
            agentId,
            embedding,
            match_threshold,
            match_count: count,
            unique: !!unique,
        };

        return await this.runtime.databaseAdapter.searchMemories(searchOpts);
>>>>>>> afb7cc13
    }

    /**
     * Creates a new memory in the database, with an option to check for similarity before insertion.
     * @param memory The memory object to create.
     * @param unique Whether to check for similarity before insertion.
     * @returns A Promise that resolves when the operation completes.
     */
    async createMemory(memory: Memory, unique = false): Promise<void> {
        // TODO: check memory.agentId == this.runtime.agentId

        const existingMessage =
            await this.runtime.databaseAdapter.getMemoryById(memory.id);

        if (existingMessage) {
            elizaLogger.debug("Memory already exists, skipping");
            return;
        }

<<<<<<< HEAD
        elizaLogger.log("Creating Memory", memory.id, memory.content.text);

=======
        elizaLogger.debug("Creating Memory", memory.id, memory.content.text);
>>>>>>> afb7cc13
        await this.runtime.databaseAdapter.createMemory(
            memory,
            this.tableName,
            unique
        );
    }

<<<<<<< HEAD
    async getMemoriesByRoomIds(params: { roomIds: UUID[] }): Promise<Memory[]> {
        const result = await this.runtime.databaseAdapter.getMemoriesByRoomIds({
            agentId: this.runtime.agentId,
=======
    async getMemoriesByRoomIds(params: {
        agentId?: UUID;
        roomIds: UUID[];
    }): Promise<Memory[]> {
        return await this.runtime.databaseAdapter.getMemoriesByRoomIds({
            agentId: params.agentId,
>>>>>>> afb7cc13
            roomIds: params.roomIds,
        });
    }

    async getMemoryById(id: UUID): Promise<Memory | null> {
<<<<<<< HEAD
        const result = await this.runtime.databaseAdapter.getMemoryById(id);
        if (result && result.agentId !== this.runtime.agentId) return null;
        return result;
=======
        return await this.runtime.databaseAdapter.getMemoryById(id);
>>>>>>> afb7cc13
    }

    /**
     * Removes a memory from the database by its ID.
     * @param memoryId The ID of the memory to remove.
     * @returns A Promise that resolves when the operation completes.
     */
    async removeMemory(memoryId: UUID): Promise<void> {
        await this.runtime.databaseAdapter.removeMemory(
            memoryId,
            this.tableName
        );
    }

    /**
     * Removes all memories associated with a set of user IDs.
     * @param roomId The room ID to remove memories for.
     * @returns A Promise that resolves when the operation completes.
     */
    async removeAllMemories(roomId: UUID): Promise<void> {
        await this.runtime.databaseAdapter.removeAllMemories(
            roomId,
            this.tableName
        );
    }

    /**
     * Counts the number of memories associated with a set of user IDs, with an option for uniqueness.
     * @param roomId The room ID to count memories for.
     * @param unique Whether to count unique memories only.
     * @returns A Promise resolving to the count of memories.
     */
    async countMemories(roomId: UUID, unique = true): Promise<number> {
        return await this.runtime.databaseAdapter.countMemories(
            roomId,
            unique,
            this.tableName
        );
    }
}<|MERGE_RESOLUTION|>--- conflicted
+++ resolved
@@ -58,10 +58,6 @@
             return memory;
         }
 
-<<<<<<< HEAD
-        if (memory.content.text) {
-            memory.embedding = await embed(this.runtime, memory.content.text);
-=======
         const memoryText = memory.content.text;
 
         // Validate memory has text content
@@ -78,7 +74,6 @@
             elizaLogger.error("Failed to generate embedding:", error);
             // Fallback to zero vector if embedding fails
             memory.embedding = embeddingZeroVector.slice();
->>>>>>> afb7cc13
         }
 
         return memory;
@@ -161,7 +156,6 @@
         const result = await this.runtime.databaseAdapter.searchMemories({
             tableName: this.tableName,
             roomId,
-<<<<<<< HEAD
             agentId: this.runtime.agentId,
             embedding: embedding,
             match_threshold: match_threshold,
@@ -170,16 +164,6 @@
         });
 
         return result;
-=======
-            agentId,
-            embedding,
-            match_threshold,
-            match_count: count,
-            unique: !!unique,
-        };
-
-        return await this.runtime.databaseAdapter.searchMemories(searchOpts);
->>>>>>> afb7cc13
     }
 
     /**
@@ -199,12 +183,8 @@
             return;
         }
 
-<<<<<<< HEAD
         elizaLogger.log("Creating Memory", memory.id, memory.content.text);
 
-=======
-        elizaLogger.debug("Creating Memory", memory.id, memory.content.text);
->>>>>>> afb7cc13
         await this.runtime.databaseAdapter.createMemory(
             memory,
             this.tableName,
@@ -212,30 +192,17 @@
         );
     }
 
-<<<<<<< HEAD
     async getMemoriesByRoomIds(params: { roomIds: UUID[] }): Promise<Memory[]> {
-        const result = await this.runtime.databaseAdapter.getMemoriesByRoomIds({
+        return await this.runtime.databaseAdapter.getMemoriesByRoomIds({
             agentId: this.runtime.agentId,
-=======
-    async getMemoriesByRoomIds(params: {
-        agentId?: UUID;
-        roomIds: UUID[];
-    }): Promise<Memory[]> {
-        return await this.runtime.databaseAdapter.getMemoriesByRoomIds({
-            agentId: params.agentId,
->>>>>>> afb7cc13
             roomIds: params.roomIds,
         });
     }
 
     async getMemoryById(id: UUID): Promise<Memory | null> {
-<<<<<<< HEAD
         const result = await this.runtime.databaseAdapter.getMemoryById(id);
         if (result && result.agentId !== this.runtime.agentId) return null;
         return result;
-=======
-        return await this.runtime.databaseAdapter.getMemoryById(id);
->>>>>>> afb7cc13
     }
 
     /**
